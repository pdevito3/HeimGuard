--- conflicted
+++ resolved
@@ -1,12 +1,5 @@
 namespace HeimGuard.AutoPolicy
 {
-<<<<<<< HEAD
-    private readonly IHeimGuardClient _guardClient;
-
-    public PermissionHandler(IHeimGuardClient guardClient)
-    {
-        _guardClient = guardClient;
-=======
     using System.Threading.Tasks;
     using Microsoft.AspNetCore.Authorization;
 
@@ -17,19 +10,13 @@
             Name = name;
         }
         public string Name { get; private set; }
->>>>>>> 6d76bcb0
     }
 
     internal class PermissionHandler : AuthorizationHandler<PermissionRequirement>
     {
-<<<<<<< HEAD
-        // no cancellation token available on AuthorizationHandler: https://github.com/aspnet/Security/issues/1598
-        if (await _guardClient.HasPermissionAsync(requirement.Name))
-=======
         private readonly IHeimGuardClient _guardClient;
 
         public PermissionHandler(IHeimGuardClient guardClient)
->>>>>>> 6d76bcb0
         {
             _guardClient = guardClient;
         }
