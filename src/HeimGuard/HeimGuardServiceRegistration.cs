--- conflicted
+++ resolved
@@ -4,10 +4,6 @@
 
     public static class HeimGuardServiceRegistration
     {
-<<<<<<< HEAD
-        services.AddScoped<IUserPolicyHandler, TUserPolicyHandler>();
-        services.AddTransient<IHeimGuardClient, HeimGuardClient>();
-=======
         /// <summary>
         /// Adds HeimGuard service to apply permissions based on the current user's policy.
         /// </summary>
@@ -18,7 +14,6 @@
         {
             services.AddScoped<IUserPolicyHandler, TUserPolicyHandler>();
             services.AddTransient<IHeimGuardClient, HeimGuardClient>();
->>>>>>> 6d76bcb0
 
             return new HeimGuardBuilder(services);
         }
